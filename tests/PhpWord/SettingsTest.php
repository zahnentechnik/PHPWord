--- conflicted
+++ resolved
@@ -115,7 +115,6 @@
     }
 
     /**
-<<<<<<< HEAD
      * Test set/get spelling and grammar
      */
     public function testSetGetSpellingGrammar()
@@ -127,7 +126,9 @@
         $this->assertFalse(Settings::isGrammaticalErrorsHidden());
         Settings::setGrammaticalErrorsHidden(true);
         $this->assertTrue(Settings::isGrammaticalErrorsHidden());
-=======
+    }
+
+    /**
      * Test set/get even and odd headers
      */
     public function testSetGetEvenAndOddHeaders()
@@ -135,7 +136,6 @@
         $this->assertFalse(Settings::isEvenAndOddHeaders());
         Settings::setEvenAndOddHeaders(true);
         $this->assertTrue(Settings::isEvenAndOddHeaders());
->>>>>>> aef7a0ba
     }
 
     /**
