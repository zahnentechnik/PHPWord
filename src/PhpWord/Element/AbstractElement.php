--- conflicted
+++ resolved
@@ -27,21 +27,7 @@
  */
 abstract class AbstractElement
 {
-<<<<<<< HEAD
-    /**
-     * This file is part of PHPWord - A pure PHP library for reading and writing
- * word processing documents.
- *
- * PHPWord is free software distributed under the terms of the GNU Lesser
- * General Public License version 3 as published by the Free Software Foundation.
- *
- * For the full copyright and license information, please read the LICENSE
- * file that was distributed with this source code. For the full list of
- * contributors, visit https://github.com/PHPOffice/PHPWord/contributors. object
-     */
-=======
-
->>>>>>> 364131aa
+
     protected $phpWord;
 
     /**
