<?php
/**
 * This file is part of PHPWord - A pure PHP library for reading and writing
 * word processing documents.
 *
 * PHPWord is free software distributed under the terms of the GNU Lesser
 * General Public License version 3 as published by the Free Software Foundation.
 *
 * For the full copyright and license information, please read the LICENSE
 * file that was distributed with this source code. For the full list of
 * contributors, visit https://github.com/PHPOffice/PHPWord/contributors.
 *
 * @see         https://github.com/PHPOffice/PHPWord
 * @copyright   2010-2018 PHPWord contributors
 * @license     http://www.gnu.org/licenses/lgpl.txt LGPL version 3
 */

namespace PhpOffice\PhpWord\Style;

use PhpOffice\PhpWord\ComplexType\TblWidth as TblWidthComplexType;
use PhpOffice\PhpWord\SimpleType\Jc;
use PhpOffice\PhpWord\SimpleType\JcTable;
use PhpOffice\PhpWord\SimpleType\TblWidth;

class Table extends Border
{
    /**
     * @deprecated Use \PhpOffice\PhpWord\SimpleType\TblWidth::AUTO instead
     */
    const WIDTH_AUTO = 'auto'; // Automatically determined width
    /**
     * @deprecated Use \PhpOffice\PhpWord\SimpleType\TblWidth::PERCENT instead
     */
    const WIDTH_PERCENT = 'pct'; // Width in fiftieths (1/50) of a percent (1% = 50 unit)
    /**
     * @deprecated Use \PhpOffice\PhpWord\SimpleType\TblWidth::TWIP instead
     */
    const WIDTH_TWIP = 'dxa'; // Width in twentieths (1/20) of a point (twip)

    //values for http://www.datypic.com/sc/ooxml/t-w_ST_TblLayoutType.html
    /**
     * AutoFit Table Layout
     *
     * @var string
     */
    const LAYOUT_AUTO = 'autofit';
    /**
     * Fixed Width Table Layout
     *
     * @var string
     */
    const LAYOUT_FIXED = 'fixed';

    /**
     * Is this a first row style?
     *
     * @var bool
     */
    private $isFirstRow = false;

    /**
     * Style for first row
     *
     * @var \PhpOffice\PhpWord\Style\Table
     */
    private $firstRowStyle;

    /**
     * Cell margin top
     *
     * @var int
     */
    private $cellMarginTop;

    /**
     * Cell margin left
     *
     * @var int
     */
    private $cellMarginLeft;

    /**
     * Cell margin right
     *
     * @var int
     */
    private $cellMarginRight;

    /**
     * Cell margin bottom
     *
     * @var int
     */
    private $cellMarginBottom;

    /**
     * Border size inside horizontal
     *
     * @var int
     */
    private $borderInsideHSize;

    /**
     * Border color inside horizontal
     *
     * @var string
     */
    private $borderInsideHColor;

    /**
     * Border size inside vertical
     *
     * @var int
     */
    private $borderInsideVSize;

    /**
     * Border color inside vertical
     *
     * @var string
     */
    private $borderInsideVColor;

    /**
     * Shading
     *
     * @var \PhpOffice\PhpWord\Style\Shading
     */
    private $shading;

    /**
     * @var string
     */
    private $alignment = '';

    /**
     * @var int|float Width value
     */
    private $width = 0;

    /**
     * @var string Width unit
     */
    private $unit = TblWidth::AUTO;

    /**
     * @var int|float cell spacing value
     */
    protected $cellSpacing = null;

    /**
     * @var string Table Layout
     */
    private $layout = self::LAYOUT_AUTO;

    /**
     * Position
     *
     * @var \PhpOffice\PhpWord\Style\TablePosition
     */
    private $position;

    /** @var TblWidthComplexType|null */
    private $indent;

    /**
     * The width of each column, computed based on the max cell width of each column
     *
     * @var int[]
     */
    private $columnWidths;

    /**
     * Create new table style
     *
     * @param mixed $tableStyle
     * @param mixed $firstRowStyle
     */
    public function __construct($tableStyle = null, $firstRowStyle = null)
    {
        // Clone first row from table style, but with certain properties disabled
        if ($firstRowStyle !== null && is_array($firstRowStyle)) {
            $this->firstRowStyle = clone $this;
            $this->firstRowStyle->isFirstRow = true;
            unset($this->firstRowStyle->firstRowStyle, $this->firstRowStyle->borderInsideHSize, $this->firstRowStyle->borderInsideHColor, $this->firstRowStyle->borderInsideVSize, $this->firstRowStyle->borderInsideVColor, $this->firstRowStyle->cellMarginTop, $this->firstRowStyle->cellMarginLeft, $this->firstRowStyle->cellMarginRight, $this->firstRowStyle->cellMarginBottom, $this->firstRowStyle->cellSpacing);
            $this->firstRowStyle->setStyleByArray($firstRowStyle);
        }

        if ($tableStyle !== null && is_array($tableStyle)) {
            $this->setStyleByArray($tableStyle);
        }
    }

    /**
     * @param float|int $cellSpacing
     */
    public function setCellSpacing($cellSpacing = null)
    {
        $this->cellSpacing = $cellSpacing;
    }

    /**
     * @return float|int
     */
    public function getCellSpacing()
    {
        return $this->cellSpacing;
    }

    /**
     * Set first row
     *
     * @return \PhpOffice\PhpWord\Style\Table
     */
    public function getFirstRow()
    {
        return $this->firstRowStyle;
    }

    /**
     * Get background
     *
     * @return string
     */
    public function getBgColor()
    {
        if ($this->shading !== null) {
            return $this->shading->getFill();
        }

        return null;
    }

    /**
     * Set background
     *
     * @param string $value
     * @return self
     */
    public function setBgColor($value = null)
    {
        $this->setShading(array('fill' => $value));

        return $this;
    }

    /**
     * Get TLRBHV Border Size
     *
     * @return int[]
     */
    public function getBorderSize()
    {
        return array(
            $this->getBorderTopSize(),
            $this->getBorderLeftSize(),
            $this->getBorderRightSize(),
            $this->getBorderBottomSize(),
            $this->getBorderInsideHSize(),
            $this->getBorderInsideVSize(),
        );
    }

    /**
     * Set TLRBHV Border Size
     *
     * @param int $value Border size in eighths of a point (1/8 point)
     * @return self
     */
    public function setBorderSize($value = null)
    {
        $this->setBorderTopSize($value);
        $this->setBorderLeftSize($value);
        $this->setBorderRightSize($value);
        $this->setBorderBottomSize($value);
        $this->setBorderInsideHSize($value);
        $this->setBorderInsideVSize($value);

        return $this;
    }

    /**
     * Get TLRBHV Border Color
     *
     * @return string[]
     */
    public function getBorderColor()
    {
        return array(
            $this->getBorderTopColor(),
            $this->getBorderLeftColor(),
            $this->getBorderRightColor(),
            $this->getBorderBottomColor(),
            $this->getBorderInsideHColor(),
            $this->getBorderInsideVColor(),
        );
    }

    /**
     * Set TLRBHV Border Color
     *
     * @param string $value
     * @return self
     */
    public function setBorderColor($value = null)
    {
        $this->setBorderTopColor($value);
        $this->setBorderLeftColor($value);
        $this->setBorderRightColor($value);
        $this->setBorderBottomColor($value);
        $this->setBorderInsideHColor($value);
        $this->setBorderInsideVColor($value);

        return $this;
    }

    /**
     * Get border size inside horizontal
     *
     * @return int
     */
    public function getBorderInsideHSize()
    {
        return $this->getTableOnlyProperty('borderInsideHSize');
    }

    /**
     * Set border size inside horizontal
     *
     * @param int $value
     * @return self
     */
    public function setBorderInsideHSize($value = null)
    {
        return $this->setTableOnlyProperty('borderInsideHSize', $value);
    }

    /**
     * Get border color inside horizontal
     *
     * @return string
     */
    public function getBorderInsideHColor()
    {
        return $this->getTableOnlyProperty('borderInsideHColor');
    }

    /**
     * Set border color inside horizontal
     *
     * @param string $value
     * @return self
     */
    public function setBorderInsideHColor($value = null)
    {
        return $this->setTableOnlyProperty('borderInsideHColor', $value, false);
    }

    /**
     * Get border size inside vertical
     *
     * @return int
     */
    public function getBorderInsideVSize()
    {
        return $this->getTableOnlyProperty('borderInsideVSize');
    }

    /**
     * Set border size inside vertical
     *
     * @param int $value
     * @return self
     */
    public function setBorderInsideVSize($value = null)
    {
        return $this->setTableOnlyProperty('borderInsideVSize', $value);
    }

    /**
     * Get border color inside vertical
     *
     * @return string
     */
    public function getBorderInsideVColor()
    {
        return $this->getTableOnlyProperty('borderInsideVColor');
    }

    /**
     * Set border color inside vertical
     *
     * @param string $value
     * @return self
     */
    public function setBorderInsideVColor($value = null)
    {
        return $this->setTableOnlyProperty('borderInsideVColor', $value, false);
    }

    /**
     * Get cell margin top
     *
     * @return int
     */
    public function getCellMarginTop()
    {
        return $this->getTableOnlyProperty('cellMarginTop');
    }

    /**
     * Set cell margin top
     *
     * @param int $value
     * @return self
     */
    public function setCellMarginTop($value = null)
    {
        return $this->setTableOnlyProperty('cellMarginTop', $value);
    }

    /**
     * Get cell margin left
     *
     * @return int
     */
    public function getCellMarginLeft()
    {
        return $this->getTableOnlyProperty('cellMarginLeft');
    }

    /**
     * Set cell margin left
     *
     * @param int $value
     * @return self
     */
    public function setCellMarginLeft($value = null)
    {
        return $this->setTableOnlyProperty('cellMarginLeft', $value);
    }

    /**
     * Get cell margin right
     *
     * @return int
     */
    public function getCellMarginRight()
    {
        return $this->getTableOnlyProperty('cellMarginRight');
    }

    /**
     * Set cell margin right
     *
     * @param int $value
     * @return self
     */
    public function setCellMarginRight($value = null)
    {
        return $this->setTableOnlyProperty('cellMarginRight', $value);
    }

    /**
     * Get cell margin bottom
     *
     * @return int
     */
    public function getCellMarginBottom()
    {
        return $this->getTableOnlyProperty('cellMarginBottom');
    }

    /**
     * Set cell margin bottom
     *
     * @param int $value
     * @return self
     */
    public function setCellMarginBottom($value = null)
    {
        return $this->setTableOnlyProperty('cellMarginBottom', $value);
    }

    /**
     * Get cell margin
     *
     * @return int[]
     */
    public function getCellMargin()
    {
        return array(
            $this->cellMarginTop,
            $this->cellMarginLeft,
            $this->cellMarginRight,
            $this->cellMarginBottom,
        );
    }

    /**
     * Set TLRB cell margin
     *
     * @param int $value Margin in twips
     * @return self
     */
    public function setCellMargin($value = null)
    {
        $this->setCellMarginTop($value);
        $this->setCellMarginLeft($value);
        $this->setCellMarginRight($value);
        $this->setCellMarginBottom($value);

        return $this;
    }

    /**
     * Check if any of the margin is not null
     *
     * @return bool
     */
    public function hasMargin()
    {
        $margins = $this->getCellMargin();

        return $margins !== array_filter($margins, 'is_null');
    }

    /**
     * Get shading
     *
     * @return \PhpOffice\PhpWord\Style\Shading
     */
    public function getShading()
    {
        return $this->shading;
    }

    /**
     * Set shading
     *
     * @param mixed $value
     * @return self
     */
    public function setShading($value = null)
    {
        $this->setObjectVal($value, 'Shading', $this->shading);

        return $this;
    }

    /**
     * @since 0.13.0
     *
     * @return string
     */
    public function getAlignment()
    {
        return $this->alignment;
    }

    /**
     * @since 0.13.0
     *
     * @param string $value
     *
     * @return self
     */
    public function setAlignment($value)
    {
        if (JcTable::isValid($value) || Jc::isValid($value)) {
            $this->alignment = $value;
        }

        return $this;
    }

    /**
     * @deprecated 0.13.0 Use the `getAlignment` method instead.
     *
     * @return string
     *
     * @codeCoverageIgnore
     */
    public function getAlign()
    {
        return $this->getAlignment();
    }

    /**
     * @deprecated 0.13.0 Use the `setAlignment` method instead.
     *
     * @param string $value
     *
     * @return self
     *
     * @codeCoverageIgnore
     */
    public function setAlign($value = null)
    {
        return $this->setAlignment($value);
    }

    /**
     * Get width
     *
     * @return int|float
     */
    public function getWidth()
    {
        return $this->width;
    }

    /**
     * Set width
     *
     * @param int|float $value
     * @return self
     */
    public function setWidth($value = null)
    {
        $this->width = $this->setNumericVal($value, $this->width);

        return $this;
    }

    /**
     * Get width unit
     *
     * @return string
     */
    public function getUnit()
    {
        return $this->unit;
    }

    /**
     * Set width unit
     *
     * @param string $value
     * @return self
     */
    public function setUnit($value = null)
    {
        TblWidth::validate($value);
        $this->unit = $value;

        return $this;
    }

    /**
     * Get layout
     *
     * @return string
     */
    public function getLayout()
    {
        return $this->layout;
    }

    /**
     * Set layout
     *
     * @param string $value
     * @return self
     */
    public function setLayout($value = null)
    {
        $enum = array(self::LAYOUT_AUTO, self::LAYOUT_FIXED);
        $this->layout = $this->setEnumVal($value, $enum, $this->layout);

        return $this;
    }

    /**
     * Get table style only property by checking if it's a firstRow
     *
     * This is necessary since firstRow style is cloned from table style but
     * without certain properties activated, e.g. margins
     *
     * @param string $property
     * @return int|string|null
     */
    private function getTableOnlyProperty($property)
    {
        if (false === $this->isFirstRow) {
            return $this->$property;
        }

        return null;
    }

    /**
     * Set table style only property by checking if it's a firstRow
     *
     * This is necessary since firstRow style is cloned from table style but
     * without certain properties activated, e.g. margins
     *
     * @param string $property
     * @param int|string $value
     * @param bool $isNumeric
     * @return self
     */
    private function setTableOnlyProperty($property, $value, $isNumeric = true)
    {
        if (false === $this->isFirstRow) {
            if (true === $isNumeric) {
                $this->$property = $this->setNumericVal($value, $this->$property);
            } else {
                $this->$property = $value;
            }
        }

        return $this;
    }

    /**
     * Get position
     *
     * @return \PhpOffice\PhpWord\Style\TablePosition
     */
    public function getPosition()
    {
        return $this->position;
    }

    /**
     * Set position
     *
     * @param mixed $value
     * @return self
     */
    public function setPosition($value = null)
    {
        $this->setObjectVal($value, 'TablePosition', $this->position);

        return $this;
    }

    /**
<<<<<<< HEAD
     * Get the columnWidths
     *
     * @return number[]
     */
    public function getColumnWidths()
    {
        return $this->columnWidths;
    }

    /**
     * The column widths
     *
     * @param int[] $value
     */
    public function setColumnWidths(array $value = null)
    {
        $this->columnWidths = $value;
=======
     * @return TblWidthComplexType
     */
    public function getIndent()
    {
        return $this->indent;
    }

    /**
     * @param TblWidthComplexType $indent
     * @return self
     * @see http://www.datypic.com/sc/ooxml/e-w_tblInd-1.html
     */
    public function setIndent(TblWidthComplexType $indent)
    {
        $this->indent = $indent;

        return $this;
>>>>>>> 84fa4409
    }
}<|MERGE_RESOLUTION|>--- conflicted
+++ resolved
@@ -737,7 +737,6 @@
     }
 
     /**
-<<<<<<< HEAD
      * Get the columnWidths
      *
      * @return number[]
@@ -755,7 +754,9 @@
     public function setColumnWidths(array $value = null)
     {
         $this->columnWidths = $value;
-=======
+    }
+
+    /**
      * @return TblWidthComplexType
      */
     public function getIndent()
@@ -773,6 +774,5 @@
         $this->indent = $indent;
 
         return $this;
->>>>>>> 84fa4409
     }
 }