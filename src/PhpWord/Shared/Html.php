--- conflicted
+++ resolved
@@ -193,11 +193,8 @@
             'img'       => array('Image',       $node,  $element,   $styles,    null,   null,           null),
             'br'        => array('LineBreak',   null,   $element,   $styles,    null,   null,           null),
             'a'         => array('Link',        $node,  $element,   $styles,    null,   null,           null),
-<<<<<<< HEAD
             'input'     => array('Input',       $node,  $element,   $styles,    null,   null,           null),
-=======
             'hr'        => array('HorizRule',   $node,  $element,   $styles,    null,   null,           null),
->>>>>>> d592b8e4
         );
 
         $newElement = null;
