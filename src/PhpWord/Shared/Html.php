--- conflicted
+++ resolved
@@ -419,21 +419,6 @@
      */
     protected static function parseTable($node, $element, &$styles)
     {
-<<<<<<< HEAD
-        $elementStyles = self::parseInlineStyle($node, $styles['table']);
-
-        $newElement = $element->addTable($elementStyles);
-
-        // Add style name from CSS Class
-        if (isset($elementStyles['className'])) {
-            $newElement->getStyle()->setStyleName($elementStyles['className']);
-        }
-
-        $attributes = $node->attributes;
-        if ($attributes->getNamedItem('border')) {
-            $border = (int) $attributes->getNamedItem('border')->nodeValue;
-            $newElement->getStyle()->setBorderSize(Converter::pixelToTwip($border));
-=======
         // add standard styles
         $default = [
             'unit' => 'auto',
@@ -444,7 +429,6 @@
         ];
         foreach ($default as $key => $value) {
             if (empty($styles['table'][$key])) $styles['table'][$key] = $value;
->>>>>>> 15187215
         }
 
         $elementStyles = self::parseInlineStyle($node, $styles['table']);
@@ -654,7 +638,6 @@
         return [
             'type' => 'hybridMultilevel',
             'levels' => [
-<<<<<<< HEAD
                 ['format' => NumberFormat::BULLET, 'text' => '•', 'alignment' => 'left', 'tabPos' => 720,  'left' => 720,  'hanging' => 360, 'font' => 'Symbol',      'hint' => 'default'],
                 ['format' => NumberFormat::BULLET, 'text' => '◦',  'alignment' => 'left', 'tabPos' => 1440, 'left' => 1440, 'hanging' => 360, 'font' => 'Courier New', 'hint' => 'default'],
                 ['format' => NumberFormat::BULLET, 'text' => '•', 'alignment' => 'left', 'tabPos' => 2160, 'left' => 2160, 'hanging' => 360, 'font' => 'Wingdings',   'hint' => 'default'],
@@ -664,17 +647,6 @@
                 ['format' => NumberFormat::BULLET, 'text' => '•', 'alignment' => 'left', 'tabPos' => 5040, 'left' => 5040, 'hanging' => 360, 'font' => 'Symbol',      'hint' => 'default'],
                 ['format' => NumberFormat::BULLET, 'text' => '◦',  'alignment' => 'left', 'tabPos' => 5760, 'left' => 5760, 'hanging' => 360, 'font' => 'Courier New', 'hint' => 'default'],
                 ['format' => NumberFormat::BULLET, 'text' => '•', 'alignment' => 'left', 'tabPos' => 6480, 'left' => 6480, 'hanging' => 360, 'font' => 'Wingdings',   'hint' => 'default'],
-=======
-                ['format' => NumberFormat::BULLET, 'text' => '', 'alignment' => 'left', 'tabPos' => 720, 'left' => 720, 'hanging' => 360, 'font' => 'Symbol', 'hint' => 'default'],
-                ['format' => NumberFormat::BULLET, 'text' => 'o', 'alignment' => 'left', 'tabPos' => 1440, 'left' => 1440, 'hanging' => 360, 'font' => 'Courier New', 'hint' => 'default'],
-                ['format' => NumberFormat::BULLET, 'text' => '', 'alignment' => 'left', 'tabPos' => 2160, 'left' => 2160, 'hanging' => 360, 'font' => 'Wingdings', 'hint' => 'default'],
-                ['format' => NumberFormat::BULLET, 'text' => '', 'alignment' => 'left', 'tabPos' => 2880, 'left' => 2880, 'hanging' => 360, 'font' => 'Symbol', 'hint' => 'default'],
-                ['format' => NumberFormat::BULLET, 'text' => 'o', 'alignment' => 'left', 'tabPos' => 3600, 'left' => 3600, 'hanging' => 360, 'font' => 'Courier New', 'hint' => 'default'],
-                ['format' => NumberFormat::BULLET, 'text' => '', 'alignment' => 'left', 'tabPos' => 4320, 'left' => 4320, 'hanging' => 360, 'font' => 'Wingdings', 'hint' => 'default'],
-                ['format' => NumberFormat::BULLET, 'text' => '', 'alignment' => 'left', 'tabPos' => 5040, 'left' => 5040, 'hanging' => 360, 'font' => 'Symbol', 'hint' => 'default'],
-                ['format' => NumberFormat::BULLET, 'text' => 'o', 'alignment' => 'left', 'tabPos' => 5760, 'left' => 5760, 'hanging' => 360, 'font' => 'Courier New', 'hint' => 'default'],
-                ['format' => NumberFormat::BULLET, 'text' => '', 'alignment' => 'left', 'tabPos' => 6480, 'left' => 6480, 'hanging' => 360, 'font' => 'Wingdings', 'hint' => 'default'],
->>>>>>> 15187215
             ],
         ];
     }
