# Changelog

This is the changelog between releases of PHPWord. Releases are listed in reverse chronological order with the latest version listed on top, while additions/changes in each release are listed in chronological order. Changes in each release are divided into three parts: added or change features, bugfixes, and miscellaneous improvements. Each line contains short information about the change made, the person who made it, and the related issue number(s) in GitHub.

## 0.9.2 - Not yet released

### Features

- Image: Get image dimensions without EXIF extension - @andrew-kzoo GH-184
- Table: Add `tblGrid` element for Libre/Open Office table sizing - @gianis6 GH-183
- Footnote: Ability to insert textbreak in footnote `$footnote->addTextBreak()` - @ivanlanin
- Footnote: Ability to style footnote reference mark by using `FootnoteReference` style - @ivanlanin
- Font: Add `bgColor` to font style to define background using HEX color - @jcarignan GH-168
- Table: Add `exactHeight` to row style to define whether row height should be exact or atLeast - @jcarignan GH-168
- Element: New `CheckBox` element for sections and table cells - @ozilion GH-156
- Settings: Ability to use PCLZip as alternative to ZipArchive - @bskrtich @ivanlanin GH-106 GH-140 GH-185
- Template: Ability to find & replace variables in headers & footers - @dgudgeon GH-190
<<<<<<< HEAD
- Table: Ability to add footnote in table cell - @ivanlanin GH-187
- Footnote: Ability to add image in footnote - @ivanlanin GH-187
- ListItem: Ability to add list item in header/footer - @ivanlanin GH-187
- CheckBox: Ability to add checkbox in header/footer - @ivanlanin GH-187
- Link: Ability to add link in header/footer - @ivanlanin GH-187
- Object: Ability to add object in header, footer, textrun, and footnote - @ivanlanin GH-187
- Media: Add `Media::reset()` to reset all media data - @juzi GH-19
- Style: Add `Style::reset()` to reset all styles
- Footnote: Add `Footnote::reset()` to reset all footnotes
- TOC: Add `TOC::reset()` to reset all TOC
=======
- Template: Ability to clone & delete block of text using `cloneBlock` and `deleteBlock` - @diego-vieira GH-191
- TOC: Ability to have two or more TOC in one document and to set min and max depth for TOC - @Pyreweb GH-189
>>>>>>> 76205c60

### Bugfixes

- Footnote: Footnote content doesn't show footnote reference number - @ivanlanin GH-170

### Deprecated

- `createTextRun` replaced by `addTextRun`
- `createFootnote` replaced by `addFootnote`
- `createHeader` replaced by `addHeader`
- `createFooter` replaced by `addFooter`
- `createSection` replaced by `addSection`
- `Element\Footnote::getReferenceId` replaced by `Container\Container::getRelationId`
- `Element\Footnote::setReferenceId` replaced by `Container\Container::setRelationId`
- `Footnote::addFootnoteLinkElement` replaced by `Media::addElement`
- `Footnote::getFootnoteLinkElements` replaced by `Media::getElements`
- All current methods on `Media`

### Miscellaneous

- Documentation: Simplify page level docblock - @ivanlanin GH-179
- Writer: Refactor writer classes and make a new Writer abstract class - @ivanlanin GH-160
- Reader: Rename AbstractReader > Reader - @ivanlanin
- General: Refactor folders: Element, Container, and Exception - @ivanlanin GH-187
- General: Remove legacy HashTable and ZipStreamWrapper and all related properties/methods - @ivanlanin GH-187
- Container: Create new Container abstract class - @ivanlanin GH-187
- Element: Create new Element abstract class - @ivanlanin GH-187
- Media: Refactor media class to use one method for all docPart (section, header, footer, footnote) - @ivanlanin GH-187

## 0.9.1 - 27 Mar 2014

This is a bugfix release for PSR-4 compatibility.

- Fixed PSR-4 composer autoloader - @AntonTyutin

## 0.9.0 - 26 Mar 2014

This release marked the transformation to namespaces (PHP 5.3+).

### Features

- Image: Ability to use remote or GD images using `addImage()` on sections, headers, footer, cells, and textruns - @ivanlanin
- Header: Ability to use remote or GD images using `addWatermark()` - @ivanlanin

### Bugfixes

- Preserve text doesn't render correctly when the text is not the first word, e.g. 'Page {PAGE}' - @ivanlanin

### Miscellaneous

- Move documentation to [Read The Docs](http://phpword.readthedocs.org/en/develop/) - @Progi1984 @ivanlanin GH-82
- Reorganize and redesign samples folder - @ivanlanin GH-137
- Use `PhpOffice\PhpWord` namespace for PSR compliance - @RomanSyroeshko @gabrielbull GH-159 GH-58
- Restructure folders and change folder name `Classes` to `src` and `Tests` to `test` for PSR compliance - @RomanSyroeshko @gabrielbull
- Compliance to phpDocumentor - @ivanlanin
- Merge Style\TableFull into Style\Table. Style\TableFull is deprecated - @ivanlanin GH-160
- Merge Section\MemoryImage into Section\Image. Section\Image is deprecated - @ivanlanin GH-160

## 0.8.1 - 17 Mar 2014

This is a bugfix release for image detection functionality.

- Added fallback for computers that do not have exif_imagetype - @bskrtich, @gabrielbull

## 0.8.0 - 15 Mar 2014

This release merged a lot of improvements from the community. Unit tests introduced in this release and has reached 90% code coverage.

### Features

- Template: Permit to save a template generated as a file (PHPWord_Template::saveAs()) - @RomanSyroeshko GH-56 GH-57
- Word2007: Support sections page numbering - @gabrielbull
- Word2007: Added line height methods to mirror the line height settings in Word in the paragraph styling - @gabrielbull
- Word2007: Added support for page header & page footer height - @JillElaine GH-5
- General: Add ability to manage line breaks after image insertion - @bskrtich GH-6 GH-66 GH-84
- Template: Ability to limit number of replacements performed by setValue() method of Template class - @RomanSyroeshko GH-52 GH-53 GH-85
- Table row: Repeat as header row & allow row to break across pages - @ivanlanin GH-48 GH-86
- Table: Table width in percentage - @ivanlanin GH-48 GH-86
- Font: Superscript and subscript - @ivanlanin GH-48 GH-86
- Paragraph: Hanging paragraph - @ivanlanin GH-48 GH-86
- Section: Multicolumn and section break - @ivanlanin GH-48 GH-86
- Template: Ability to apply XSL style sheet to Template - @RomanSyroeshko GH-46 GH-47 GH-83
- General: PHPWord_Shared_Font::pointSizeToTwips() converter - @ivanlanin GH-87
- Paragraph: Ability to define normal paragraph style with PHPWord::setNormalStyle() - @ivanlanin GH-87
- Paragraph: Ability to define parent style (basedOn) and style for following paragraph (next) - @ivanlanin GH-87
- Clone table rows on the fly when using a template document - @jeroenmoors GH-44 GH-88
- Initial addition of basic footnote support - @deds GH-16
- Paragraph: Ability to define paragraph pagination: widow control, keep next, keep lines, and page break before - @ivanlanin GH-92
- General: PHPWord_Style_Font refactoring - @ivanlanin GH-93
- Font: Use points instead of halfpoints internally. Conversion to halfpoints done during XML Writing. - @ivanlanin GH-93
- Paragraph: setTabs() function - @ivanlanin GH-92
- General: Basic support for TextRun on ODT and RTF - @ivanlanin GH-99
- Reader: Basic Reader for Word2007 - @ivanlanin GH-104
- TextRun: Allow Text Break in Text Run - @bskrtich  GH-109
- General: Support for East Asian fontstyle - @jhfangying GH-111 GH-118
- Image: Use exif_imagetype to check image format instead of extension name - @gabrielbull GH-114
- General: Setting for XMLWriter Compatibility option - @bskrtich  GH-103
- MemoryImage: Allow remote image when allow_url_open = on - @ivanlanin GH-122
- TextBreak: Allow font and paragraph style for text break - @ivanlanin GH-18

### Bugfixes

- Fixed bug with cell styling - @gabrielbull
- Fixed bug list items inside of cells - @gabrielbull
- Adding a value that contains "&" in a template breaks it - @SiebelsTim GH-51
- Example in README.md is broken - @Progi1984 GH-89
- General: PHPWord_Shared_Drawing::centimetersToPixels() conversion - @ivanlanin GH-94
- Footnote: Corrupt DOCX reported by MS Word when sections > 1 and not every sections have footnote - @ivanlanin GH-125

### Miscellaneous

- UnitTests - @Progi1984

## 0.7.0 - 28 Jan 2014

This is the first release after a long development hiatus in [CodePlex](https://phpword.codeplex.com/). This release initialized ODT and RTF Writer, along with some other new features for the existing Word2007 Writer, e.g. tab, multiple header, rowspan and colspan. [Composer](https://packagist.org/packages/phpoffice/phpword) and [Travis](https://travis-ci.org/PHPOffice/PHPWord) were added.

### Features

- Implement RTF Writer - @Progi1984 GH-1
- Implement ODT Writer - @Progi1984 GH-2
- Word2007: Add rowspan and colspan to cells - @kaystrobach
- Word2007: Support for tab stops - @RLovelett
- Word2007: Support Multiple headers - @RLovelett
- Word2007: Wrapping Styles to Images - @gabrielbull
- Added support for image wrapping style - @gabrielbull

### Bugfixes

- "Warning: Invalid error type specified in ...\PHPWord.php on line 226" is thrown when the specified template file is not found - @RomanSyroeshko GH-32
- PHPWord_Shared_String.IsUTF8 returns FALSE for Cyrillic UTF-8 input - @RomanSyroeshko GH-34
- Temporary files naming logic in PHPWord_Template can lead to a collision - @RomanSyroeshko GH-38

### Miscellaneous

- Add superscript/subscript styling in Excel2007 Writer - @MarkBaker
- add indentation support to paragraphs - @deds
- Support for Composer - @Progi1984 GH-27
- Basic CI with Travis - @Progi1984
- Added PHPWord_Exception and exception when could not copy the template - @Progi1984
- IMPROVED: Moved examples out of Classes directory - @Progi1984
- IMPROVED: Advanced string replace in setValue for Template - @Esmeraldo CP-49<|MERGE_RESOLUTION|>--- conflicted
+++ resolved
@@ -15,7 +15,8 @@
 - Element: New `CheckBox` element for sections and table cells - @ozilion GH-156
 - Settings: Ability to use PCLZip as alternative to ZipArchive - @bskrtich @ivanlanin GH-106 GH-140 GH-185
 - Template: Ability to find & replace variables in headers & footers - @dgudgeon GH-190
-<<<<<<< HEAD
+- Template: Ability to clone & delete block of text using `cloneBlock` and `deleteBlock` - @diego-vieira GH-191
+- TOC: Ability to have two or more TOC in one document and to set min and max depth for TOC - @Pyreweb GH-189
 - Table: Ability to add footnote in table cell - @ivanlanin GH-187
 - Footnote: Ability to add image in footnote - @ivanlanin GH-187
 - ListItem: Ability to add list item in header/footer - @ivanlanin GH-187
@@ -26,10 +27,6 @@
 - Style: Add `Style::reset()` to reset all styles
 - Footnote: Add `Footnote::reset()` to reset all footnotes
 - TOC: Add `TOC::reset()` to reset all TOC
-=======
-- Template: Ability to clone & delete block of text using `cloneBlock` and `deleteBlock` - @diego-vieira GH-191
-- TOC: Ability to have two or more TOC in one document and to set min and max depth for TOC - @Pyreweb GH-189
->>>>>>> 76205c60
 
 ### Bugfixes
 
